1.2.0
* Added support for TTL and timestamp in the writer (#153)

1.1.0
<<<<<<< HEAD
=======
* Switch to java driver 2.1.3 and Guava 14.0.1 (yay!).

1.1.0 rc 3
* Fix NPE when saving CassandraRows containing null values (#446)

1.1.0 rc 2
>>>>>>> 1713688b
* Added JavaTypeConverter to make is easy to implement custom TypeConverter in Java (#429)
* Fix SparkSQL failures caused by presence of non-selected columns of UDT type in the table.

1.1.0 rc 1
* Fixed problem with setting a batch size in bytes (#435)
* Fixed handling of null column values in Java API (#429)

1.1.0 beta 2
 * Fixed bug in Java API which might cause ClassNotFoundException
 * Added stubs for UDTs. It is possible to read tables with UDTs, but
   values of UDTs will come out as java driver UDTValue objects (#374)
 * Upgraded Java driver to 2.1.2 version and fixed deprecation warnings.
   Use correct protocolVersion when serializing/deserializing Cassandra columns.
 * Don't fail with "contact points contain multiple datacenters"
   if one or more of the nodes given as contact points don't have DC information,
   because they are unreachable.
 * Removed annoying slf4j warnings when running tests (#395)
 * CassandraRDD is fully lazy now - initialization no longer fetches Cassandra
   schema (#339).

1.1.0 beta 1
 * Redesigned Java API, some refactorings (#300)
 * Simplified AuthConf - more responsibility on CassandraConnectionFactory
 * Enhanced and improved performance of the embedded Kafka framework
    - Kafka consumer and producer added that are configurable
    - Kafka shutdown cleaned up
    - Kafka server more configurable for speed and use cases
 * Added new word count demo and a new Kafka streaming word count demo
 * Modified build file to allow easier module id for usages of 'sbt project'


1.1.0 alpha 4
 * Use asynchronous prefetching of multi-page ResultSets in CassandraRDD
   to reduce waiting for Cassandra query results.
 * Make token range start and end be parameters of the query, not part of the query
   template to reduce the number of statements requiring preparation.
 * Added type converter for GregorianCalendar (#334)

1.1.0 alpha 3
 * Pluggable mechanism for obtaining connections to Cassandra
   Ability to pass custom CassandraConnector to CassandraRDDs (#192)
 * Provided a row reader which allows to create RDDs of pairs of objects as well
   as RDDs of simple objects handled by type converter directly;
   added meaningful compiler messages when invalid type was provided (#88)
 * Fixed serialization problem in CassandraSQLContext by making conf transient (#310)
 * Cleaned up the SBT assembly task and added build documentation (#315)

1.1.0 alpha 2
 * Upgraded Apache Spark to 1.1.0.
 * Upgraded to be Cassandra 2.1.0 and Cassandra 2.0 compatible.
 * Added spark.cassandra.connection.local_dc option
 * Added spark.cassandra.connection.timeout_ms option
 * Added spark.cassandra.read.timeout_ms option
 * Added support for SparkSQL (#197)
 * Fixed problems with saving DStreams to Cassandra directly (#280)

1.1.0 alpha 1
 * Add an ./sbt/sbt script (like with spark) so people don't need to install sbt
 * Replace internal spark Logging with own class (#245)
 * Accept partition key predicates in CassandraRDD#where. (#37)
 * Add indexedColumn to ColumnDef (#122)
 * Upgrade Spark to version 1.0.2
 * Removed deprecated toArray, replaced with collect.
 * Updated imports to org.apache.spark.streaming.receiver
   and import org.apache.spark.streaming.receiver.ActorHelper
 * Updated streaming demo and spec for Spark 1.0.2 behavior compatibility
 * Added new StreamingEvent types for Spark 1.0.2 Receiver readiness
 * Added the following Spark Streaming dependencies to the demos module:
   Kafka, Twitter, ZeroMQ
 * Added embedded Kafka and ZooKeeper servers for the Kafka Streaming demo
   - keeping non private for user prototyping
 * Added new Kafka Spark Streaming demo which reads from Kafka
   and writes to Cassandra (Twitter and ZeroMQ are next)
 * Added new 'embedded' module
   - Refactored the 'connector' module's IT SparkRepl, CassandraServer and
     CassandraServerRunner as well as 'demos' EmbeddedKafka
     and EmbeddedZookeeper to the 'embedded' module. This allows the 'embedded'
     module to be used as a dependency by the 'connector' IT tests, demos,
     and user local quick prototyping without requiring a Spark and Cassandra
     Cluster, local or remote, to get started.

********************************************************************************
1.0.4
 * Synchronized TypeConverter.forType methods to workaround some Scala 2.10
   reflection thread-safety problems (#235)
 * Synchronized computation of TypeTags in TypeConverter#targetTypeTag, 
   ColumnType#scalaTypeTag methods and other places to workaround some of 
   Scala 2.10 reflection thread-safety problems (#364)
 * Downgraded Guava to version 14.
   Upgraded Java driver to 2.0.7.
   Upgraded Cassandra to 2.0.11. (#366)
 * Made SparkContext variable transient in SparkContextFunctions (#373)
 * Fixed saving to tables with uppercase column names (#377)
 * Fixed saving collections of Tuple1 (#420)

1.0.3
 * Fixed handling of Cassandra rpc_address set to 0.0.0.0 (#332)

1.0.2
 * Fixed batch counter columns updates (#234, #316)
 * Expose both rpc addresses and local addresses of cassandra nodes in partition
   preferred locations (#325)
 * Cleaned up the SBT assembly task and added build documentation
   (backport of #315)

1.0.1
 * Add logging of error message when asynchronous task fails in AsyncExecutor.
   (#265)
 * Fix connection problems with fetching token ranges from hosts with
   rpc_address different than listen_address.
   Log host address(es) and ports on connection failures.
   Close thrift transport if connection fails for some reason after opening the transport,
   e.g. authentication failure.
 * Upgrade cassandra driver to 2.0.6.

1.0.0
 * Fix memory leak in PreparedStatementCache leaking PreparedStatements after
   closing Cluster objects. (#183)
 * Allow multiple comma-separated hosts in spark.cassandra.connection.host

1.0.0 RC 6
 * Fix reading a Cassandra table as an RDD of Scala class objects in REPL

1.0.0 RC 5
 * Added assembly task to the build, in order to build fat jars. (#126)
   - Added a system property flag to enable assembly for the demo module
     which is disabled by default.
   - Added simple submit script to submit a demo assembly jar to a local
     spark master
 * Fix error message on column conversion failure. (#208)
 * Add toMap and nameOf methods to CassandraRow.
   Reduce size of serialized CassandraRow. (#194)
 * Fixed a bug which caused problems with connecting to Cassandra under
   heavy load (#185)
 * Skip $_outer constructor param in ReflectionColumnMapper, fixes working with
   case classes in Spark shell, added appropriate test cases (#188)
 * Added streaming demo with documentation, new streaming page to docs,
   new README for running all demos. (#115)

1.0.0 RC 4
 * Upgrade Java driver for Cassandra to 2.0.4. (#171)
 * Added missing CassandraRDD#getPreferredLocations to improve data-locality. (#164)
 * Don't use hosts outside the datacenter of the connection host. (#137)

1.0.0 RC 3
 * Fix open Cluster leak in CassandraConnector#createSession (#142)
 * TableWriter#saveToCassandra accepts ColumnSelector instead of Seq[String] for
   passing a column list. Seq[String] still accepted for backwards compatibility,
   but deprecated.
 * Added Travis CI build yaml file.
 * Added demos module. (#84)
 * Extracted Java API into a separate module (#99)

1.0.0 RC 2
 * Language specific highlighting in the documentation (#105)
 * Fixed a bug which caused problems when a column of VarChar type was used
   in where clause. (04fd8d9)
 * Fixed an AnyObjectFactory bug which caused problems with instantiation of
   classes which were defined inside Scala objects. (#82)
 * Added support for Spark Streaming. (#89)
    - Added implicit wrappers which simplify access to Cassandra related
      functionality from StreamingContext and DStream.
    - Added a stub for further Spark Streaming integration tests.
 * Upgraded Java API. (#98)
    - Refactored existing Java API
    - Added CassandraJavaRDD as a JAVA counterpart of CassandraRDD
    - Added Java helpers for accessing Spark Streaming related methods
    - Added several integration tests
    - Added a documentation page for JAVA API
    - Extended Java API demo
    - Added a lot of API docs

1.0.0 RC 1
 * Ability to register custom TypeConverters. (#32)
 * Handle null values in StringConverter. (#79)
 * Improved error message when there are no replicas in the local DC. (#69)

1.0.0 beta 2
 * DSE compatibility improvements. (#64)
    - Column types and type converters use TypeTags instead of Strings to
      announce their types.
    - CassandraRDD#tableDef is public now.
    - Added methods for getting keyspaces and tables by name from the Schema.
    - Refactored Schema class - loading schema from Cassandra moved
      from the constructor to a factory method.
    - Remove unused methods for returning system keyspaces from Schema.
 * Improved JavaDoc explaining CassandraConnector withClusterDo
   and withSessionDo semantics.
 * Support for updating counter columns. (#27)
 * Configure consistency level for reads/writes. Set default consistency
   levels to LOCAL_ONE for reads and writes. (#42)
 * Values passed as arguments to `where` are converted to proper types
   expected by the java-driver. (#26)
 * Include more information in the exception message when query in
   CassandraRDD fails. (#69)
 * Fallback to describe_ring in case describe_local_ring does not exist to
   improve compatibility with earlier Cassandra versions. (#47)
 * Session object sharing in CassandraConnector. (#41 and #53)
 * Modify cassandra.* configuration settings to prefix with "spark." so they
   can be used from spark-shell and set via conf/spark-default.conf (#51)
 * Fixed race condition in AsyncExecutor causing inaccuracy of success/failure
   counters. (#40)
 * Added Java API. Fixed a bug in ClassBasedRowReader which caused
   problems when data were read into Java beans. Added type converters
   for boxed Java primitive types. (#11)
 * Extracted out initial testkit for unit and integration tests, and future
   testkit module.
 * Added new WritableToCassandra trait which both RDDFunction and
   DStreamFunction both implement. Documentation moved to WritableToCassandra.
 * Fixed broken links in API documentation.
 * Refactored RDDFunctions and DStreamFunctions - merged saveToCassandra
   overloaded methods into a single method with defaults.

1.0.0 beta 1
 * CassandraRDD#createStatement doesn't obtain a new session, but reuses
   the task's Session.
 * Integration tests. (#12)
 * Added contains and indexOf methods to CassandraRow. Missing value from
   CassandraRow does not break writing - null is written instead.
 * Caching of PreparedStatements. Subsequent preparations of the same
   PreparedStatement are returned from the cache and don't cause
   a warning. (#3)
 * Move partitioner ForkJoinPool to companion object to share it between RDD's.
   (#24)
 * Fixed thread-safety of ClassBasedRowReader.
 * Detailed user guide with code examples, reviewed by Kris Hahn. (#15)
 * Support for saving RDD[CassandraRow]. New demo program copying data from one
   table to another. (#16)
 * Using a PreparedStatement make createStatement method compatible with
   Cassandra 1.2.x. (#17)
 * More and better logging. Using org.apache.spark.Logging instead of log4j.
   (#13)
 * Better error message when attempting to write to a table that doesn't exist.
   (#1)
 * Added more robust scala build to allow for future clean releases, and
   publish settings for later integration. (#8)
 * Refactored classes and objects used for authentication to support pluggable
   authentication.
 * Record cause of TypeConversionException.
 * Improved error messages informing about failure to convert column value.
   Fixed missing conversion for setters.
 * Split CassandraWriter into RowWriter and TableWriter.
 * Refactored package structure. Moved classes from rdd to rdd.reader
   and rdd.partitioner packages. Renamed RowTransformers to RowReaders.
 * Fix writing ByteBuffers to Cassandra.
 * Throw meaningful exception when non-existing column is requested by name.
 * Add isNull method on CassandraRow.
 * Fix converting blobs to arrays of bytes in CassandraRow. Fix printing blobs
   and collections.<|MERGE_RESOLUTION|>--- conflicted
+++ resolved
@@ -2,15 +2,12 @@
 * Added support for TTL and timestamp in the writer (#153)
 
 1.1.0
-<<<<<<< HEAD
-=======
 * Switch to java driver 2.1.3 and Guava 14.0.1 (yay!).
 
 1.1.0 rc 3
 * Fix NPE when saving CassandraRows containing null values (#446)
 
 1.1.0 rc 2
->>>>>>> 1713688b
 * Added JavaTypeConverter to make is easy to implement custom TypeConverter in Java (#429)
 * Fix SparkSQL failures caused by presence of non-selected columns of UDT type in the table.
 
