--- conflicted
+++ resolved
@@ -1,18 +1,11 @@
-<<<<<<< HEAD
  * Bump Spark version to 1.6-SNAPSHOT and add Apache Snapshot repository to resolvers (SPARKC-272)
 
 ********************************************************************************
 
-
-
-1.5.0 M3 (unreleased)
- * Added ColumRef child class to represent functions calls
-=======
 1.5.0 M3 (unreleased)
  * Added ColumRef child class to represent functions calls (SPARKC-280)
  * Warn if Keep_alive_ms is less than spark batch size in streaming (SPARKC-228)
  * Fixed real tests (SPARKC-247)
->>>>>>> 60135b36
  * Added support for tinyint and smallint types (SPARKC-269)
  * Updated Java driver version to 3.0.0-alpha4; Codec API changes (SPARKC-285)
  * Updated Java driver version to 3.0.0-alpha3 (SPARKC-270)
