<<<<<<< HEAD
 * Upgrade Spark to 1.6.0 and add Apache Snapshot repository to resolvers (SPARKC-272, SPARKC-298, SPARKC-305)

********************************************************************************

1.5.0 M3 (unreleased)
=======
 * Fixed assembly build (SPARKC-311)

1.5.0 RC1
 * Fix special case types in SqlRowWriter (SPARKC-306)
 * Fix sbt assembly
 * Create Cassandra Schema from DataFrame (SPARKC-231)
 * JWCT inherits Spark Conf from Spark Context (SPARKC-294)
 * Support of new Cassandra Date and Time types (SPARKC-277)
 * Upgrade Cassandra driver to 3.0.0-rc1


1.5.0 M3 
>>>>>>> 1d55ac01
 * Added ColumRef child class to represent functions calls (SPARKC-280)
 * Warn if Keep_alive_ms is less than spark batch size in streaming (SPARKC-228)
 * Fixed real tests (SPARKC-247)
 * Added support for tinyint and smallint types (SPARKC-269)
 * Updated Java driver version to 3.0.0-alpha4; Codec API changes (SPARKC-285)
 * Updated Java driver version to 3.0.0-alpha3 (SPARKC-270)
 * Changed the way CassandraConnectorSource is obtained due to SPARK-7171 (SPARKC-268)
 * Change write ConsistencyLevel to LOCAL_QUORUM (SPARKC-262)
 * Parallelize integration tests (SPARKC-293)
 * Includes all patches up to 1.4.1.

1.5.0 M2
 * Bump Java Driver to 2.2.0-rc3, Guava to 16.0.1 and test against Cassandra 2.2.1 (SPARKC-229)
 * Includes all patches up to 1.4.0.

1.5.0 M1
 * Added ability to build against unreleased Spark versions (SPARKC-242)
 * Spark 1.5 initial integration (SPARKC-241)

********************************************************************************

1.4.1
 * Let UDTs be converted from GenericRows (SPARKC-271)
 * Map InetAddress and UUID to string and store it as StringType in Spark SQL (SPARKC-259)
 * VarInt Column is converted to decimal stored in Spark SQL (SPARKC-266)
 * Retrieve TableSize from Cassandra system table for datasource relation (SPARKC-164)
 * Fix merge strategy for netty.io.properties (SPARKC-249)
 * Upgrade integration tests to use Cassandra 2.1.9 and upgrade Java Driver 
   to 2.1.7.1, Spark to 1.4.1 (SPARKC-248)
 * Make OptionConverter handle Nones as well as nulls (SPARKC-275)

1.4.0
 * Fixed broken integration tests (SPARKC-247):
   - Fixed Scala reflection race condition in TupleColumnMapper.
   - Fixed dev/run-real-tests script.
   - Fixed CheckpointStreamSpec test.

1.4.0 RC1
 * Added TTL and WRITETIME documentation (SPARKC-244)
 * Reduced the amount of unneccessary error logging in integration tests (SPARKC-223)
 * Fixed Repartition and JWC and Streaming Checkpointing broken by serialization
   errors related to passing RowWriteFactory / DefaultRowWriter (SPARKC-202)
 * Fixed exceptions occuring when performing RDD operations on any 
   CassandraTableScanJavaRDD (SPARKC-236)

1.4.0 M3
 * Fixed UDT column bug in SparkSQL (SPARKC-219)
 * Includes all patches up to release 1.2.5 and 1.3.0
   - Fixed connection caching, changed SSL EnabledAlgorithms to Set (SPARKC-227)

1.4.0 M2
 * Includes some unreleased patches from 1.2.5
   - Changed default query timeout from 12 seconds to 2 minutes (SPARKC-220)
   - Add a configurable delay between subsequent query retries (SPARKC-221)
   - spark.cassandra.output.throughput_mb_per_sec can now be set to a decimal (SPARKC-226)
 * Includes unreleased patches from 1.3.0
   - Remove white spaces in c* connection host string (fix by Noorul Islam K M)
 * Includes all changes up to 1.3.0-RC1.

1.4.0 M1
 * Upgrade Spark to 1.4.0 (SPARKC-192)
 * Added support timestamp in collection, udt and tuples (SPARKC-254)

********************************************************************************

1.3.1
 * Remove wrapRDD from CassandraTableScanJavaRDD. Fixes exception occuring
   when performing RDD operations on any CassandraTableScanJavaRDD (SPARKC-236)
 * Backport synchronization fixes from 1.4.0 (SPARKC-247)

1.3.0
 * Remove white spaces in c* connection host string (fix by Noorul Islam K M)
 * Included from 1.2.5
   - Changed default query timeout from 12 seconds to 2 minutes (SPARKC-220)
   - Add a configurable delay between subsequent query retries (SPARKC-221)
   - spark.cassandra.output.throughput_mb_per_sec can now be set to a decimal (SPARKC-226)
   - Fixed connection caching, changed SSL EnabledAlgorithms to Set (SPARKC-227)

1.3.0 RC1
 * Fixed NoSuchElementException when using UDTs in SparkSQL (SPARKC-218)

1.3.0 M2
 * Support for loading, saving and mapping Cassandra tuples (SPARKC-172)
 * Support for mapping case classes to UDTs on saving (SPARKC-190)
 * Table and keyspace Name suggestions in DataFrames API (SPARKC-186)
 * Removed thrift completely (SPARKC-94)
   - removed cassandra-thrift.jar dependency
   - automatic split sizing based on system.size_estimates table
   - add option to manually force the number of splits
   - Cassandra listen addresses fetched from system.peers table
   - spark.cassandra.connection.(rpc|native).port replaced with spark.cassandra.connection.port
 * Refactored ColumnSelector to avoid circular dependency on TableDef (SPARKC-177)
 * Support for modifying C* Collections using saveToCassandra (SPARKC-147)
 * Added the ability to use Custom Mappers with repartitionByCassandraReplica (SPARKC-104)
 * Added methods to work with tuples in Java API (SPARKC-206)
 * Fixed input_split_size_in_mb property (SPARKC-208)
 * Fixed DataSources tests when connecting to an external cluster (SPARKC-178)
 * Added Custom UUIDType and InetAddressType to Spark Sql data type mapping (SPARKC-129)
 * Removed CassandraRelation by CassandraSourceRelation and Added cache to
   CassandraCatalog (SPARKC-163)

1.3.0 M1
 * Removed use of Thrift describe_ring and replaced it with native Java Driver
   support for fetching TokenRanges (SPARKC-93)
 * Support for converting Cassandra UDT column values to Scala case-class objects (SPARKC-4)
   - Introduced a common interface for TableDef and UserDefinedType
   - Removed ClassTag from ColumnMapper
   - Removed by-index column references and replaced them with by-name ColumnRefs
   - Created a GettableDataToMappedTypeConverter that can handle UDTs
   - ClassBasedRowReader delegates object conversion instead of doing it by itself;
     this improves unit-testability of code
 * Decoupled PredicatePushDown logic from Spark (SPARKC-166)
   - added support for Filter and Expression predicates
   - improved code testability and added unit-tests
 * Basic Datasource API integration and keyspace/cluster level settings (SPARKC-112, SPARKC-162)
 * Added support to use aliases with Tuples (SPARKC-125)

********************************************************************************

 * Fixed Default ReadConf for JoinWithCassandra Table (SPARKC-294)
 * Added refresh cassandra schema cache to CassandraSQLContext (SPARKC-234)

1.2.5
 * Changed default query timeout from 12 seconds to 2 minutes (SPARKC-220)
 * Add a configurable delay between subsequent query retries (SPARKC-221)
 * spark.cassandra.output.throughput_mb_per_sec can now be set to a decimal (SPARKC-226)
 * Fixed connection caching, changed SSL EnabledAlgorithms to Set (SPARKC-227)

1.2.4
 * Cassandra native count is performed by `cassandraCount` method (SPARKC-215)

1.2.3
 * Support for connection compressions configuration (SPARKC-124)
 * Support for connection encryption configuration (SPARKC-118)
 * Fix a bug to support upper case characters in UDT (SPARKC-201)
 * Meaningful exception if some partition key column is null (SPARKC-198)
 * Improved reliability of thread-leak test (SPARKC-205)

1.2.2
 * Updated Spark version to 1.2.2, Scala to 2.10.5 / 2.11.6
 * Enabled Java API artifact generation for Scala 2.11.x (SPARKC-130)
 * Fixed a bug preventing a custom type converter from being used
   when saving data. RowWriter implementations must
   perform type conversions now. (SPARKC-157)

1.2.1
 * Fixed problems with mixed case keyspaces in ReplicaMapper (SPARKC-159)

1.2.0
 * Removed conversion method rom WriteOption which accepted object of Duration type
   from Spark Streaming (SPARKC-106)
 * Fixed compilation warnings (SPARKC-76)
 * Fixed ScalaDoc warnings (SPARKC-119)
 * Synchronized TypeTag access in various places (SPARKC-123)
 * Adds both hostname and hostaddress as partition preferredLocations (SPARKC-126)

1.2.0 RC 3
 * Select aliases are no longer ignored in CassandraRow objects (SPARKC-109)
 * Fix picking up username and password from SparkConf (SPARKC-108)
 * Fix creating CassandraConnectorSource in the executor environment (SPARKC-111)

1.2.0 RC 2
 * Cross cluster table join and write for Spark SQL (SPARKC-73)
 * Enabling / disabling metrics in metrics configuration file and other metrics fixes (SPARKC-91)
 * Provided a way to set custom auth config and connection factory properties (SPARKC-105)
 * Fixed setting custom connection factory and other properties (SPAKRC-102)
 * Fixed Java API (SPARKC-95)

1.2.0 RC 1
 * More Spark SQL predicate push (SPARKC-72)
 * Fixed some Java API problems and refactored its internals (SPARKC-77)
 * Allowing specification of column to property map (aliases) for reading and writing objects
   (SPARKC-9)
 * Added interface for doing primary key joins between arbitrary RDDs and Cassandra (SPARKC-25)
 * Added method for repartitioning an RDD based upon the replication of a Cassandra Table (SPARKC-25)
 * Fixed setting batch.level and batch.buffer.size in SparkConf. (SPARKC-84)
   - Renamed output.batch.level to output.batch.grouping.key.
   - Renamed output.batch.buffer.size to output.batch.grouping.buffer.size.
   - Renamed batch grouping key option "all" to "none".
 * Error out on invalid config properties (SPARKC-90)
 * Set Java driver version to 2.1.5 and Cassandra to 2.1.3 (SPARKC-92)
 * Moved Spark streaming related methods from CassandraJavaUtil to CassandraStreamingJavaUtil
   (SPARKC-80)

1.2.0 alpha 3
 * Exposed spanBy and spanByKey in Java API (SPARKC-39)
 * Added automatic generation of Cassandra table schema from a Scala type and
   saving an RDD to a new Cassandra table by saveAsCassandraTable method (SPARKC-38)
 * Added support for write throughput limiting (SPARKC-57)
 * Added EmptyCassandraRDD (SPARKC-37)
 * Exposed authConf in CassandraConnector
 * Overridden count() implementation in CassandraRDD which uses native Cassandra count (SPARKC-52)
 * Removed custom Logging class (SPARKC-54)
 * Added support for passing the limit clause to CQL in order to fetch top n results (SPARKC-31)
 * Added support for pushing down order by clause for explicitly specifying an order of rows within
   Cassandra partition (SPARKC-32)
 * Fixed problems when rows are mapped to classes with inherited fields (SPARKC-70)
 * Support for compiling with Scala 2.10 and 2.11 (SPARKC-22)

1.2.0 alpha 2
 * All connection properties can be set on SparkConf / CassandraConnectorConf objects and
   the settings are automatically distributed to Spark Executors (SPARKC-28)
 * Report Connector metrics to Spark metrics system (SPARKC-27)
 * Upgraded to Spark 1.2.1 (SPARKC-30)
 * Add conversion from java.util.Date to java.sqlTimestamp for Spark SQL (#512)
 * Upgraded to Scala 2.11 and scala version cross build (SPARKC-22)

1.2.0 alpha 1
 * Added support for TTL and timestamp in the writer (#153)
 * Added support for UDT column types (SPARKC-1)
 * Upgraded Spark to version 1.2.0 (SPARKC-15)
 * For 1.2.0 release, table name with dot is not supported for Spark SQL,
   it will be fixed in the next release
 * Added fast spanBy and spanByKey methods to RDDs useful for grouping Cassandra
   data by partition key / clustering columns. Useful for e.g. time-series data. (SPARKC-2)
 * Refactored the write path so that the writes are now token-aware (SPARKC-5, previously #442)
 * Added support for INSET predicate pushdown (patch by granturing)

********************************************************************************

1.1.2
 * Backport SPARKC-8, retrieval of TTL and write time
 * Upgraded to Spark 1.1.1
 * Synchronized ReflectionUtil findScalaObject and findSingletonClassInstance methods
   to avoid problems with Scala 2.10 lack thread safety in the reflection subsystem (SPARKC-107)
 * Fixed populating ReadConf with properties from SparkConf (SPARKC-121)
 * Adds both hostname and hostaddress as partition preferredLocations (SPARKC-141, backport of SPARKC-126)

1.1.1
 * Fixed NoSuchElementException in SparkSQL predicate pushdown code (SPARKC-7, #454)

1.1.0
 * Switch to java driver 2.1.3 and Guava 14.0.1 (yay!).

1.1.0 rc 3
 * Fix NPE when saving CassandraRows containing null values (#446)

1.1.0 rc 2
 * Added JavaTypeConverter to make is easy to implement custom TypeConverter in Java (#429)
 * Fix SparkSQL failures caused by presence of non-selected columns of UDT type in the table.

1.1.0 rc 1
 * Fixed problem with setting a batch size in bytes (#435)
 * Fixed handling of null column values in Java API (#429)

1.1.0 beta 2
 * Fixed bug in Java API which might cause ClassNotFoundException
 * Added stubs for UDTs. It is possible to read tables with UDTs, but
   values of UDTs will come out as java driver UDTValue objects (#374)
 * Upgraded Java driver to 2.1.2 version and fixed deprecation warnings.
   Use correct protocolVersion when serializing/deserializing Cassandra columns.
 * Don't fail with "contact points contain multiple datacenters"
   if one or more of the nodes given as contact points don't have DC information,
   because they are unreachable.
 * Removed annoying slf4j warnings when running tests (#395)
 * CassandraRDD is fully lazy now - initialization no longer fetches Cassandra
   schema (#339).

1.1.0 beta 1
 * Redesigned Java API, some refactorings (#300)
 * Simplified AuthConf - more responsibility on CassandraConnectionFactory
 * Enhanced and improved performance of the embedded Kafka framework
    - Kafka consumer and producer added that are configurable
    - Kafka shutdown cleaned up
    - Kafka server more configurable for speed and use cases
 * Added new word count demo and a new Kafka streaming word count demo
 * Modified build file to allow easier module id for usages of 'sbt project'


1.1.0 alpha 4
 * Use asynchronous prefetching of multi-page ResultSets in CassandraRDD
   to reduce waiting for Cassandra query results.
 * Make token range start and end be parameters of the query, not part of the query
   template to reduce the number of statements requiring preparation.
 * Added type converter for GregorianCalendar (#334)

1.1.0 alpha 3
 * Pluggable mechanism for obtaining connections to Cassandra
   Ability to pass custom CassandraConnector to CassandraRDDs (#192)
 * Provided a row reader which allows to create RDDs of pairs of objects as well
   as RDDs of simple objects handled by type converter directly;
   added meaningful compiler messages when invalid type was provided (#88)
 * Fixed serialization problem in CassandraSQLContext by making conf transient (#310)
 * Cleaned up the SBT assembly task and added build documentation (#315)

1.1.0 alpha 2
 * Upgraded Apache Spark to 1.1.0.
 * Upgraded to be Cassandra 2.1.0 and Cassandra 2.0 compatible.
 * Added spark.cassandra.connection.local_dc option
 * Added spark.cassandra.connection.timeout_ms option
 * Added spark.cassandra.read.timeout_ms option
 * Added support for SparkSQL (#197)
 * Fixed problems with saving DStreams to Cassandra directly (#280)

1.1.0 alpha 1
 * Add an ./sbt/sbt script (like with spark) so people don't need to install sbt
 * Replace internal spark Logging with own class (#245)
 * Accept partition key predicates in CassandraRDD#where. (#37)
 * Add indexedColumn to ColumnDef (#122)
 * Upgrade Spark to version 1.0.2
 * Removed deprecated toArray, replaced with collect.
 * Updated imports to org.apache.spark.streaming.receiver
   and import org.apache.spark.streaming.receiver.ActorHelper
 * Updated streaming demo and spec for Spark 1.0.2 behavior compatibility
 * Added new StreamingEvent types for Spark 1.0.2 Receiver readiness
 * Added the following Spark Streaming dependencies to the demos module:
   Kafka, Twitter, ZeroMQ
 * Added embedded Kafka and ZooKeeper servers for the Kafka Streaming demo
   - keeping non private for user prototyping
 * Added new Kafka Spark Streaming demo which reads from Kafka
   and writes to Cassandra (Twitter and ZeroMQ are next)
 * Added new 'embedded' module
   - Refactored the 'connector' module's IT SparkRepl, CassandraServer and
     CassandraServerRunner as well as 'demos' EmbeddedKafka
     and EmbeddedZookeeper to the 'embedded' module. This allows the 'embedded'
     module to be used as a dependency by the 'connector' IT tests, demos,
     and user local quick prototyping without requiring a Spark and Cassandra
     Cluster, local or remote, to get started.

********************************************************************************
1.0.7 (unreleased)
 * Improved error message when attempting to transform CassandraRDD after deserialization (SPARKC-29)

1.0.6
 * Upgraded Java Driver to 2.0.8 and added some logging in LocalNodeFirstLoadBalancingPolicy (SPARKC-18)
 
1.0.5
 * Fixed setting output consistency level which was being set on prepared
   statements instead of being set on batches (#463)

1.0.4
 * Synchronized TypeConverter.forType methods to workaround some Scala 2.10
   reflection thread-safety problems (#235)
 * Synchronized computation of TypeTags in TypeConverter#targetTypeTag, 
   ColumnType#scalaTypeTag methods and other places to workaround some of 
   Scala 2.10 reflection thread-safety problems (#364)
 * Downgraded Guava to version 14.
   Upgraded Java driver to 2.0.7.
   Upgraded Cassandra to 2.0.11. (#366)
 * Made SparkContext variable transient in SparkContextFunctions (#373)
 * Fixed saving to tables with uppercase column names (#377)
 * Fixed saving collections of Tuple1 (#420)

1.0.3
 * Fixed handling of Cassandra rpc_address set to 0.0.0.0 (#332)

1.0.2
 * Fixed batch counter columns updates (#234, #316)
 * Expose both rpc addresses and local addresses of cassandra nodes in partition
   preferred locations (#325)
 * Cleaned up the SBT assembly task and added build documentation
   (backport of #315)

1.0.1
 * Add logging of error message when asynchronous task fails in AsyncExecutor.
   (#265)
 * Fix connection problems with fetching token ranges from hosts with
   rpc_address different than listen_address.
   Log host address(es) and ports on connection failures.
   Close thrift transport if connection fails for some reason after opening the transport,
   e.g. authentication failure.
 * Upgrade cassandra driver to 2.0.6.

1.0.0
 * Fix memory leak in PreparedStatementCache leaking PreparedStatements after
   closing Cluster objects. (#183)
 * Allow multiple comma-separated hosts in spark.cassandra.connection.host

1.0.0 RC 6
 * Fix reading a Cassandra table as an RDD of Scala class objects in REPL

1.0.0 RC 5
 * Added assembly task to the build, in order to build fat jars. (#126)
   - Added a system property flag to enable assembly for the demo module
     which is disabled by default.
   - Added simple submit script to submit a demo assembly jar to a local
     spark master
 * Fix error message on column conversion failure. (#208)
 * Add toMap and nameOf methods to CassandraRow.
   Reduce size of serialized CassandraRow. (#194)
 * Fixed a bug which caused problems with connecting to Cassandra under
   heavy load (#185)
 * Skip $_outer constructor param in ReflectionColumnMapper, fixes working with
   case classes in Spark shell, added appropriate test cases (#188)
 * Added streaming demo with documentation, new streaming page to docs,
   new README for running all demos. (#115)

1.0.0 RC 4
 * Upgrade Java driver for Cassandra to 2.0.4. (#171)
 * Added missing CassandraRDD#getPreferredLocations to improve data-locality. (#164)
 * Don't use hosts outside the datacenter of the connection host. (#137)

1.0.0 RC 3
 * Fix open Cluster leak in CassandraConnector#createSession (#142)
 * TableWriter#saveToCassandra accepts ColumnSelector instead of Seq[String] for
   passing a column list. Seq[String] still accepted for backwards compatibility,
   but deprecated.
 * Added Travis CI build yaml file.
 * Added demos module. (#84)
 * Extracted Java API into a separate module (#99)

1.0.0 RC 2
 * Language specific highlighting in the documentation (#105)
 * Fixed a bug which caused problems when a column of VarChar type was used
   in where clause. (04fd8d9)
 * Fixed an AnyObjectFactory bug which caused problems with instantiation of
   classes which were defined inside Scala objects. (#82)
 * Added support for Spark Streaming. (#89)
    - Added implicit wrappers which simplify access to Cassandra related
      functionality from StreamingContext and DStream.
    - Added a stub for further Spark Streaming integration tests.
 * Upgraded Java API. (#98)
    - Refactored existing Java API
    - Added CassandraJavaRDD as a JAVA counterpart of CassandraRDD
    - Added Java helpers for accessing Spark Streaming related methods
    - Added several integration tests
    - Added a documentation page for JAVA API
    - Extended Java API demo
    - Added a lot of API docs

1.0.0 RC 1
 * Ability to register custom TypeConverters. (#32)
 * Handle null values in StringConverter. (#79)
 * Improved error message when there are no replicas in the local DC. (#69)

1.0.0 beta 2
 * DSE compatibility improvements. (#64)
    - Column types and type converters use TypeTags instead of Strings to
      announce their types.
    - CassandraRDD#tableDef is public now.
    - Added methods for getting keyspaces and tables by name from the Schema.
    - Refactored Schema class - loading schema from Cassandra moved
      from the constructor to a factory method.
    - Remove unused methods for returning system keyspaces from Schema.
 * Improved JavaDoc explaining CassandraConnector withClusterDo
   and withSessionDo semantics.
 * Support for updating counter columns. (#27)
 * Configure consistency level for reads/writes. Set default consistency
   levels to LOCAL_ONE for reads and writes. (#42)
 * Values passed as arguments to `where` are converted to proper types
   expected by the java-driver. (#26)
 * Include more information in the exception message when query in
   CassandraRDD fails. (#69)
 * Fallback to describe_ring in case describe_local_ring does not exist to
   improve compatibility with earlier Cassandra versions. (#47)
 * Session object sharing in CassandraConnector. (#41 and #53)
 * Modify cassandra.* configuration settings to prefix with "spark." so they
   can be used from spark-shell and set via conf/spark-default.conf (#51)
 * Fixed race condition in AsyncExecutor causing inaccuracy of success/failure
   counters. (#40)
 * Added Java API. Fixed a bug in ClassBasedRowReader which caused
   problems when data were read into Java beans. Added type converters
   for boxed Java primitive types. (#11)
 * Extracted out initial testkit for unit and integration tests, and future
   testkit module.
 * Added new WritableToCassandra trait which both RDDFunction and
   DStreamFunction both implement. Documentation moved to WritableToCassandra.
 * Fixed broken links in API documentation.
 * Refactored RDDFunctions and DStreamFunctions - merged saveToCassandra
   overloaded methods into a single method with defaults.

1.0.0 beta 1
 * CassandraRDD#createStatement doesn't obtain a new session, but reuses
   the task's Session.
 * Integration tests. (#12)
 * Added contains and indexOf methods to CassandraRow. Missing value from
   CassandraRow does not break writing - null is written instead.
 * Caching of PreparedStatements. Subsequent preparations of the same
   PreparedStatement are returned from the cache and don't cause
   a warning. (#3)
 * Move partitioner ForkJoinPool to companion object to share it between RDD's.
   (#24)
 * Fixed thread-safety of ClassBasedRowReader.
 * Detailed user guide with code examples, reviewed by Kris Hahn. (#15)
 * Support for saving RDD[CassandraRow]. New demo program copying data from one
   table to another. (#16)
 * Using a PreparedStatement make createStatement method compatible with
   Cassandra 1.2.x. (#17)
 * More and better logging. Using org.apache.spark.Logging instead of log4j.
   (#13)
 * Better error message when attempting to write to a table that doesn't exist.
   (#1)
 * Added more robust scala build to allow for future clean releases, and
   publish settings for later integration. (#8)
 * Refactored classes and objects used for authentication to support pluggable
   authentication.
 * Record cause of TypeConversionException.
 * Improved error messages informing about failure to convert column value.
   Fixed missing conversion for setters.
 * Split CassandraWriter into RowWriter and TableWriter.
 * Refactored package structure. Moved classes from rdd to rdd.reader
   and rdd.partitioner packages. Renamed RowTransformers to RowReaders.
 * Fix writing ByteBuffers to Cassandra.
 * Throw meaningful exception when non-existing column is requested by name.
 * Add isNull method on CassandraRow.
 * Fix converting blobs to arrays of bytes in CassandraRow. Fix printing blobs
   and collections.<|MERGE_RESOLUTION|>--- conflicted
+++ resolved
@@ -1,10 +1,7 @@
-<<<<<<< HEAD
  * Upgrade Spark to 1.6.0 and add Apache Snapshot repository to resolvers (SPARKC-272, SPARKC-298, SPARKC-305)
 
 ********************************************************************************
 
-1.5.0 M3 (unreleased)
-=======
  * Fixed assembly build (SPARKC-311)
 
 1.5.0 RC1
@@ -16,8 +13,7 @@
  * Upgrade Cassandra driver to 3.0.0-rc1
 
 
-1.5.0 M3 
->>>>>>> 1d55ac01
+1.5.0 M3
  * Added ColumRef child class to represent functions calls (SPARKC-280)
  * Warn if Keep_alive_ms is less than spark batch size in streaming (SPARKC-228)
  * Fixed real tests (SPARKC-247)
