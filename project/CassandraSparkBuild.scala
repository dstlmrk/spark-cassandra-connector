/*
* Licensed to the Apache Software Foundation (ASF) under one or more
* contributor license agreements.  See the NOTICE file distributed with
* this work for additional information regarding copyright ownership.
* The ASF licenses this file to You under the Apache License, Version 2.0
* (the "License"); you may not use this file except in compliance with
* the License.  You may obtain a copy of the License at
*
*    http://www.apache.org/licenses/LICENSE-2.0
*
* Unless required by applicable law or agreed to in writing, software
* distributed under the License is distributed on an "AS IS" BASIS,
* WITHOUT WARRANTIES OR CONDITIONS OF ANY KIND, either express or implied.
* See the License for the specific language governing permissions and
* limitations under the License.
*/

import java.io.File

import sbt.Keys._
<<<<<<< HEAD
import sbt._

object CassandraSparkBuild extends Build {
  import Settings._
=======
import sbtsparkpackage.SparkPackagePlugin.autoImport._

object CassandraSparkBuild extends Build {
  import Settings._
  import sbtassembly.AssemblyPlugin
  import Versions.scalaBinary
  import sbtsparkpackage.SparkPackagePlugin
>>>>>>> cf55e377

  val namespace = "spark-cassandra-connector"

  val demosPath = file(s"$namespace-demos")

  lazy val root = RootProject(
    name = "root",
    dir = file("."),
<<<<<<< HEAD
    settings = rootSettings ++ Seq(cassandraServerClasspath := { "" }),
    contains = Seq(cassandraServerProject, embedded, connector, demos, jconnector)
  )
=======
    settings = rootSettings,
    contains = Seq(embedded, connector, demos, jconnector)
  ).disablePlugins(AssemblyPlugin, SparkPackagePlugin)
>>>>>>> cf55e377

  lazy val cassandraServerProject = Project(
    id = "cassandra-server",
    base = file("cassandra-server"),
    settings = defaultSettings ++ Seq(
      libraryDependencies += Artifacts.cassandraServer % "it",
      cassandraServerClasspath := {
        (fullClasspath in IntegrationTest).value.map(_.data.getAbsoluteFile).mkString(File.pathSeparator)
      }
    )
  ) configs IntegrationTest

  lazy val embedded = CrossScalaVersionsProject(
    name = s"$namespace-embedded",
    conf = defaultSettings ++ Seq(libraryDependencies ++= Dependencies.embedded)
  ).disablePlugins(AssemblyPlugin, SparkPackagePlugin) configs IntegrationTest

  lazy val connector = CrossScalaVersionsProject(
    name = namespace,
    conf = assembledSettings ++ Seq(libraryDependencies ++= Dependencies.connector ++ Seq(
        "org.scala-lang" % "scala-reflect"  % scalaVersion.value,
        "org.scala-lang" % "scala-compiler" % scalaVersion.value % "test,it")) ++ pureCassandraSettings
    ).copy(dependencies = Seq(embedded % "test->test;it->it,test;")
  ) configs IntegrationTest

  lazy val jconnector = Project(
    id = s"$namespace-java",
    base = file(s"$namespace-java"),
    settings = japiSettings ++ connector.settings :+ (spName := s"datastax/$namespace-java"),
    dependencies = Seq(connector % "compile;runtime->runtime;test->test;it->it,test;provided->provided")
  ) configs IntegrationTest

  lazy val demos = RootProject(
    name = "demos",
    dir = demosPath,
    contains = Seq(simpleDemos/*, kafkaStreaming*/, twitterStreaming)
  ).disablePlugins(AssemblyPlugin, SparkPackagePlugin)

  lazy val simpleDemos = Project(
    id = "simple-demos",
    base = demosPath / "simple-demos",
    settings = japiSettings ++ demoSettings,
    dependencies = Seq(connector, jconnector, embedded)
  ).disablePlugins(AssemblyPlugin, SparkPackagePlugin)
/*
  lazy val kafkaStreaming = CrossScalaVersionsProject(
    name = "kafka-streaming",
    conf = demoSettings ++ kafkaDemoSettings ++ Seq(
      libraryDependencies ++= (CrossVersion.partialVersion(scalaVersion.value) match {
        case Some((2, minor)) if minor < 11 => Dependencies.kafka
        case _ => Seq.empty
   }))).copy(base = demosPath / "kafka-streaming", dependencies = Seq(connector, embedded))
*/
  lazy val twitterStreaming = Project(
    id = "twitter-streaming",
    base = demosPath / "twitter-streaming",
    settings = demoSettings ++ Seq(libraryDependencies ++= Dependencies.twitter),
    dependencies = Seq(connector)
  ).disablePlugins(AssemblyPlugin, SparkPackagePlugin)

  def crossBuildPath(base: sbt.File, v: String): sbt.File = base / s"scala-$v" / "src"

  /* templates */
  def CrossScalaVersionsProject(name: String,
                                conf: Seq[Def.Setting[_]],
                                reliesOn: Seq[ClasspathDep[ProjectReference]] = Seq.empty) =
    Project(id = name, base = file(name), dependencies = reliesOn, settings = conf ++ Seq(
      unmanagedSourceDirectories in (Compile, packageBin) +=
        crossBuildPath(baseDirectory.value, scalaBinaryVersion.value),
      unmanagedSourceDirectories in (Compile, doc) +=
        crossBuildPath(baseDirectory.value, scalaBinaryVersion.value),
      unmanagedSourceDirectories in Compile +=
        crossBuildPath(baseDirectory.value, scalaBinaryVersion.value)
    ))

  def RootProject(
    name: String,
    dir: sbt.File, settings: =>
    scala.Seq[sbt.Def.Setting[_]] = Seq.empty,
    contains: Seq[ProjectReference]): Project =
      Project(
        id = name,
        base = dir,
        settings = parentSettings ++ settings,
        aggregate = contains)
}

object Artifacts {
  import Versions._

  implicit class Exclude(module: ModuleID) {
    def guavaExclude: ModuleID =
      module exclude("com.google.guava", "guava")

    def sparkExclusions: ModuleID = module.guavaExclude
      .exclude("org.apache.spark", s"spark-core_$scalaBinary")

    def logbackExclude: ModuleID = module
      .exclude("ch.qos.logback", "logback-classic")
      .exclude("ch.qos.logback", "logback-core")

    def replExclusions: ModuleID = module.guavaExclude
      .exclude("org.apache.spark", s"spark-bagel_$scalaBinary")
      .exclude("org.apache.spark", s"spark-mllib_$scalaBinary")
      .exclude("org.scala-lang", "scala-compiler")

    def kafkaExclusions: ModuleID = module
      .exclude("org.slf4j", "slf4j-simple")
      .exclude("com.sun.jmx", "jmxri")
      .exclude("com.sun.jdmk", "jmxtools")
      .exclude("net.sf.jopt-simple", "jopt-simple")
  }

  val akkaActor           = "com.typesafe.akka"       %% "akka-actor"            % Akka           % "provided"  // ApacheV2
  val akkaRemote          = "com.typesafe.akka"       %% "akka-remote"           % Akka           % "provided"  // ApacheV2
  val akkaSlf4j           = "com.typesafe.akka"       %% "akka-slf4j"            % Akka           % "provided"  // ApacheV2
  val cassandraClient     = "org.apache.cassandra"    % "cassandra-clientutil"   % Cassandra       guavaExclude // ApacheV2
  val cassandraDriver     = "com.datastax.cassandra"  % "cassandra-driver-core"  % CassandraDriver guavaExclude // ApacheV2
  val commonsLang3        = "org.apache.commons"      % "commons-lang3"          % CommonsLang3                 // ApacheV2
  val config              = "com.typesafe"            % "config"                 % Config         % "provided"  // ApacheV2
  val guava               = "com.google.guava"        % "guava"                  % Guava
  val jodaC               = "org.joda"                % "joda-convert"           % JodaC
  val jodaT               = "joda-time"               % "joda-time"              % JodaT
  val lzf                 = "com.ning"                % "compress-lzf"           % Lzf            % "provided"
  val slf4jApi            = "org.slf4j"               % "slf4j-api"              % Slf4j          % "provided"  // MIT
  val jsr166e             = "com.twitter"             % "jsr166e"                % JSR166e                      // Creative Commons

  /* To allow spark artifact inclusion in the demos at runtime, we set 'provided' below. */
  val sparkCore           = "org.apache.spark"        %% "spark-core"            % Spark guavaExclude           // ApacheV2
  val sparkUnsafe         = "org.apache.spark"        %% "spark-unsafe"          % Spark guavaExclude           // ApacheV2
  val sparkStreaming      = "org.apache.spark"        %% "spark-streaming"       % Spark guavaExclude           // ApacheV2
  val sparkSql            = "org.apache.spark"        %% "spark-sql"             % Spark sparkExclusions        // ApacheV2
  val sparkCatalyst       = "org.apache.spark"        %% "spark-catalyst"        % Spark sparkExclusions        // ApacheV2
  val sparkHive           = "org.apache.spark"        %% "spark-hive"            % Spark sparkExclusions        // ApacheV2

  val cassandraServer     = "org.apache.cassandra"    % "cassandra-all"          % Cassandra      logbackExclude    // ApacheV2

  object Metrics {
    val metricsCore       = "com.codahale.metrics"    % "metrics-core"           % CodaHaleMetrics % "provided"
    val metricsJson       = "com.codahale.metrics"    % "metrics-json"           % CodaHaleMetrics % "provided"
  }

  object Jetty {
    val jettyServer       = "org.eclipse.jetty"       % "jetty-server"            % SparkJetty % "provided"
    val jettyServlet      = "org.eclipse.jetty"       % "jetty-servlet"           % SparkJetty % "provided"
  }

  object Embedded {
    val akkaCluster       = "com.typesafe.akka"       %% "akka-cluster"           % Akka                                    // ApacheV2
    val jopt              = "net.sf.jopt-simple"      % "jopt-simple"             % JOpt
    val kafka             = "org.apache.kafka"        %% "kafka"                  % Kafka                 kafkaExclusions   // ApacheV2
    val sparkRepl         = "org.apache.spark"        %% "spark-repl"             % Spark % "provided"    replExclusions    // ApacheV2
    val snappy            = "org.xerial.snappy"       % "snappy-java"             % "1.1.1.7"
  }

  object Demos {
    val kafka             = "org.apache.kafka"        % "kafka_2.10"                  % Kafka                 kafkaExclusions   // ApacheV2
    val kafkaStreaming    = "org.apache.spark"        % "spark-streaming-kafka_2.10"  % Spark   % "provided"  sparkExclusions   // ApacheV2
    val twitterStreaming  = "org.apache.spark"        %% "spark-streaming-twitter"    % Spark   % "provided"  sparkExclusions   // ApacheV2
  }

  object Test {
    val akkaTestKit       = "com.typesafe.akka"       %% "akka-testkit"                 % Akka      % "test,it"       // ApacheV2
    val commonsIO         = "commons-io"              % "commons-io"                    % CommonsIO % "test,it"       // ApacheV2
    val scalaMock         = "org.scalamock"           %% "scalamock-scalatest-support"  % ScalaMock % "test,it"       // BSD
    val scalaTest         = "org.scalatest"           %% "scalatest"                    % ScalaTest % "test,it"       // ApacheV2
    val scalactic         = "org.scalactic"           %% "scalactic"                    % Scalactic % "test,it"       // ApacheV2
    val sparkT            = "org.apache.spark"        %% "spark-core"                   % Spark     % "test,it" classifier "tests"
    val sparkStreamingT   = "org.apache.spark"        %% "spark-streaming"              % Spark     % "test,it" classifier "tests"
    val mockito           = "org.mockito"             % "mockito-all"                   % "1.10.19" % "test,it"       // MIT
    val junit             = "junit"                   % "junit"                         % "4.11"    % "test,it"
    val junitInterface    = "com.novocode"            % "junit-interface"               % "0.10"    % "test,it"
    val powerMock         = "org.powermock"           % "powermock-module-junit4"       % "1.6.2"   % "test,it"       // ApacheV2
    val powerMockMockito  = "org.powermock"           % "powermock-api-mockito"         % "1.6.2"   % "test,it"       // ApacheV2
  }
}


object Dependencies {

  import BuildUtil._
  import Artifacts._

  val logging = Seq(slf4jApi)

  val metrics = Seq(Metrics.metricsCore, Metrics.metricsJson)

  val jetty = Seq(Jetty.jettyServer, Jetty.jettyServlet)

  val testKit = Seq(
    Test.akkaTestKit,
    Test.commonsIO,
    Test.junit,
    Test.junitInterface,
    Test.scalaMock,
    Test.scalaTest,
    Test.scalactic,
    Test.sparkT,
    Test.sparkStreamingT,
    Test.mockito,
    Test.powerMock,
    Test.powerMockMockito
  )

  val akka = Seq(akkaActor, akkaRemote, akkaSlf4j)

  val cassandra = Seq(cassandraClient, cassandraDriver)

  val spark = Seq(sparkCore, sparkStreaming, sparkSql, sparkCatalyst, sparkHive, sparkUnsafe)

  val connector = testKit ++ metrics ++ jetty ++ logging ++ akka ++ cassandra ++ spark.map(_ % "provided") ++ Seq(
    commonsLang3, config, guava, jodaC, jodaT, lzf, jsr166e)

  val embedded = logging ++ spark ++ cassandra ++ Seq(
    cassandraServer % "it,test", Embedded.jopt, Embedded.sparkRepl, Embedded.kafka, Embedded.snappy, guava)

  val kafka = Seq(Demos.kafka, Demos.kafkaStreaming)

  val twitter = Seq(sparkStreaming, Demos.twitterStreaming)

  val documentationMappings = Seq(
    DocumentationMapping(url(s"http://spark.apache.org/docs/${Versions.Spark}/api/scala/"),
      sparkCore, sparkStreaming, sparkSql, sparkCatalyst, sparkHive
    ),
    DocumentationMapping(url(s"http://doc.akka.io/api/akka/${Versions.Akka}/"),
      akkaActor, akkaRemote, akkaSlf4j
    )
  )

}<|MERGE_RESOLUTION|>--- conflicted
+++ resolved
@@ -17,13 +17,8 @@
 
 import java.io.File
 
+import sbt._
 import sbt.Keys._
-<<<<<<< HEAD
-import sbt._
-
-object CassandraSparkBuild extends Build {
-  import Settings._
-=======
 import sbtsparkpackage.SparkPackagePlugin.autoImport._
 
 object CassandraSparkBuild extends Build {
@@ -31,7 +26,6 @@
   import sbtassembly.AssemblyPlugin
   import Versions.scalaBinary
   import sbtsparkpackage.SparkPackagePlugin
->>>>>>> cf55e377
 
   val namespace = "spark-cassandra-connector"
 
@@ -40,15 +34,9 @@
   lazy val root = RootProject(
     name = "root",
     dir = file("."),
-<<<<<<< HEAD
     settings = rootSettings ++ Seq(cassandraServerClasspath := { "" }),
-    contains = Seq(cassandraServerProject, embedded, connector, demos, jconnector)
-  )
-=======
-    settings = rootSettings,
     contains = Seq(embedded, connector, demos, jconnector)
   ).disablePlugins(AssemblyPlugin, SparkPackagePlugin)
->>>>>>> cf55e377
 
   lazy val cassandraServerProject = Project(
     id = "cassandra-server",
