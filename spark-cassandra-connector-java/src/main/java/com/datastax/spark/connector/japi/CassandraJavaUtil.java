package com.datastax.spark.connector.japi;

import java.util.HashMap;
import java.util.List;
import java.util.Map;
import java.util.Set;

import scala.Option;
import scala.reflect.ClassTag;
import scala.reflect.ClassTag$;
import scala.reflect.api.TypeTags;

import akka.japi.JAPI;
import static com.datastax.spark.connector.util.JavaApiHelper.*;
import org.apache.commons.lang3.ArrayUtils;
import org.apache.commons.lang3.tuple.Pair;
import org.apache.spark.SparkContext;
import org.apache.spark.api.java.JavaPairRDD;
import org.apache.spark.api.java.JavaRDD;
import org.apache.spark.api.java.JavaSparkContext;
import org.apache.spark.rdd.RDD;

import com.datastax.spark.connector.*;
import com.datastax.spark.connector.cql.CassandraConnector;
import com.datastax.spark.connector.mapper.ColumnMapper;
import com.datastax.spark.connector.mapper.JavaBeanColumnMapper;
import com.datastax.spark.connector.rdd.reader.ClassBasedRowReaderFactory;
import com.datastax.spark.connector.rdd.reader.RowReaderFactory;
import com.datastax.spark.connector.rdd.reader.ValueRowReaderFactory;
import com.datastax.spark.connector.types.TypeConverter;
import com.datastax.spark.connector.types.TypeConverter$;
import com.datastax.spark.connector.util.JavaApiHelper;
import com.datastax.spark.connector.util.JavaApiHelper$;
import com.datastax.spark.connector.writer.BatchGroupingKey;
import com.datastax.spark.connector.writer.RowWriterFactory;

/**
 * The main entry point to Spark Cassandra Connector Java API.
 * <p/>
 * There are several helpful static factory methods which build useful wrappers around Spark Context, and
 * RDD. There are also helper methods to build reader and writer factories which configure their
 * parameters.
 */
@SuppressWarnings("UnusedDeclaration")
public class CassandraJavaUtil {

    private CassandraJavaUtil() {
        assert false;
    }

    // -------------------------------------------------------------------------
    //              Java API wrappers factory methods 
    // -------------------------------------------------------------------------

    /**
     * A static factory method to create a {@link SparkContextJavaFunctions} based on an existing {@link
     * SparkContext} instance.
     */
    public static SparkContextJavaFunctions javaFunctions(SparkContext sparkContext) {
        return new SparkContextJavaFunctions(sparkContext);
    }

    /**
     * A static factory method to create a {@link SparkContextJavaFunctions} based on an existing {@link
     * JavaSparkContext} instance.
     */
    public static SparkContextJavaFunctions javaFunctions(JavaSparkContext sparkContext) {
        return new SparkContextJavaFunctions(JavaSparkContext.toSparkContext(sparkContext));
    }

    /**
     * A static factory method to create a {@link RDDJavaFunctions} based on an existing {@link RDD}
     * instance.
     */
    public static <T> RDDJavaFunctions<T> javaFunctions(RDD<T> rdd) {
        return new RDDJavaFunctions<>(rdd);
    }

    /**
     * A static factory method to create a {@link RDDJavaFunctions} based on an existing {@link JavaRDD}
     * instance.
     */
    public static <T> RDDJavaFunctions<T> javaFunctions(JavaRDD<T> rdd) {
        return new RDDJavaFunctions<>(rdd.rdd());
    }

    /**
     * A static factory method to create a {@link PairRDDJavaFunctions} based on an existing {@link
     * JavaPairRDD} instance.
     */
    public static <K, V> PairRDDJavaFunctions<K, V> javaFunctions(JavaPairRDD<K, V> rdd) {
        return new PairRDDJavaFunctions<>(rdd.rdd());
    }

    // -------------------------------------------------------------------------
    //              Type tag resolvers 
    // -------------------------------------------------------------------------

    public static <T> ClassTag<T> safeClassTag(Class<T> cls) {
        return JavaApiHelper$.MODULE$.getClassTag(cls);
    }

    public static <T> ClassTag<T> classTag(Class<?> cls) {
        return JavaApiHelper$.MODULE$.getClassTag2(cls);
    }

    @SuppressWarnings("unchecked")
    public static <T> ClassTag<T> anyClassTag() {
        return (ClassTag<T>) ClassTag$.MODULE$.AnyRef();
    }

    /**
     * Creates a type tag representing a given class type without any type parameters.
     */
    public static <T> TypeTags.TypeTag<T> safeTypeTag(Class<T> main) {
        return JavaApiHelper.getTypeTag(main);
    }

    /**
     * Creates a type tag representing a given class type without any type parameters.
     */
    @SuppressWarnings("unchecked")
    public static <T> TypeTags.TypeTag<T> typeTag(Class<?> main) {
        return JavaApiHelper.getTypeTag((Class<T>) main);
    }

    /**
     * Creates a type tag representing a given class type with given type parameters.
     * <p/>
     * This is the most generic method to create type tags. One can use it to create type tags of
     * arbitrary class types with any number of type parameters and any depth of type parameter nesting.
     * <p/>
     * For example, the following code: {@code typeTag(Map.class, typeTag(String.class),
     * typeTag(List.class, typeTag(String.class))} returns the type tag of {@code Map<String,
     * List<String>>}
     */
    public static <T> TypeTags.TypeTag<T> typeTag(
            Class<?> main, TypeTags.TypeTag<?> typeParam1, TypeTags.TypeTag<?>... typeParams) {
        return JavaApiHelper.getTypeTag(main, JAPI.seq(ArrayUtils.add(typeParams, 0, typeParam1)));
    }

    /**
     * Creates a type tag representing a given class type with given type parameters.
     * <p/>
     * With this factory method you can create type tags of class types with any number of type
     * parameters. However, the type parameters are class types without their own type parameters.
     * <p/>
     * For example, the following code: {@code typeTag(List.class, String.class)} returns a type tag of
     * {@code List<String>}, and the following code: {@code typeTag(Map.class, String.class,
     *Integer.class)} returns a type tag of {@code Map<String, Integer>}.
     * <p/>
     * This is a short-hand method for calling {@link #typeTag(Class, TypeTags.TypeTag,
     * TypeTags.TypeTag[])} and providing type parameters with {@link #safeTypeTag(Class)}.
     */
    public static <T> TypeTags.TypeTag<T> typeTag(Class<?> main, Class<?> typeParam1, Class<?>... typeParams) {
        TypeTags.TypeTag<?>[] typeParamsTags = new TypeTags.TypeTag[typeParams.length + 1];
        typeParamsTags[0] = typeTag(typeParam1);
        for (int i = 0; i < typeParams.length; i++) {
            typeParamsTags[i + 1] = typeTag(typeParams[i]);
        }
        return JavaApiHelper.getTypeTag(main, JAPI.seq(typeParamsTags));
    }

    // -------------------------------------------------------------------------
    //              Type converter resolvers
    // -------------------------------------------------------------------------

    /**
     * Retrieves a type converter for the given class type.
     * <p/>
     * This is a short-hand method for calling {@link #typeConverter(TypeTags.TypeTag)} with an argument
     * obtained by {@link #safeTypeTag(Class)}.
     */
    public static <T> TypeConverter<T> safeTypeConverter(Class<T> main) {
        return TypeConverter$.MODULE$.forType(safeTypeTag(main));
    }

    /**
     * Retrieves a type converter for a type represented by a given type tag.
     */
    @SuppressWarnings("unchecked")
    public static <T> TypeConverter<T> typeConverter(TypeTags.TypeTag<?> typeTag) {
        return (TypeConverter<T>) TypeConverter$.MODULE$.forType(typeTag);
    }

    /**
     * Retrieves a type converter for the given class type.
     * <p/>
     * This is a short-hand method for calling {@link #typeConverter(TypeTags.TypeTag)} with an argument
     * obtained by {@link #safeTypeTag(Class)}.
     */
    @SuppressWarnings("unchecked")
    public static <T> TypeConverter<T> typeConverter(Class<?> main) {
        return TypeConverter$.MODULE$.forType(CassandraJavaUtil.<T>typeTag(main));
    }

    /**
     * Retrieves a type converter for the given class type with the given type parameters.
     * <p/>
     * This is a short-hand method for calling {@link #typeConverter(TypeTags.TypeTag)} with an argument
     * obtained by {@link #typeTag(Class, Class, Class[])}.
     */
    @SuppressWarnings("unchecked")
    public static <T> TypeConverter<T> typeConverter(Class<?> main, Class<?> typeParam1, Class<?>... typeParams) {
        return TypeConverter$.MODULE$.forType(CassandraJavaUtil.<T>typeTag(main, typeParam1, typeParams));
    }

    /**
     * Retrieves a type converter for the given class type with the given type parameters.
     * <p/>
     * This is a short-hand method for calling {@link #typeConverter(TypeTags.TypeTag)} with an argument
     * obtained by {@link #typeTag(Class, TypeTags.TypeTag, TypeTags.TypeTag[])}.
     */
    @SuppressWarnings("unchecked")
    public static <T> TypeConverter<T> typeConverter(
            Class<?> main, TypeTags.TypeTag<?> typeParam1, TypeTags.TypeTag<?>... typeParams) {
        return TypeConverter$.MODULE$.forType(CassandraJavaUtil.<T>typeTag(main, typeParam1, typeParams));
    }

    // -------------------------------------------------------------------------
    //              Single column mappers 
    // -------------------------------------------------------------------------

    /**
     * Constructs a row reader factory which maps a single column from a row to the instance of a given
     * class.
     * <p/>
     * It is a short-hand method for calling {@link #mapColumnTo(TypeConverter)} with the type converter
     * resolved by {@link #typeConverter(Class)} method.
     */
    public static <T> RowReaderFactory<T> mapColumnTo(Class<T> targetClass) {
        return new ValueRowReaderFactory<>(CassandraJavaUtil.<T>typeConverter(targetClass));
    }

    /**
     * Constructs a row reader factory which maps a single column from a row to the list of objects of a
     * specified type.
     * <p/>
     * The method should be used when we have to deal with a column of some collection type (either a set
     * or a list).
     * <p/>
     * For example the following code: {@code javaFunctions(sc).cassandraTable("ks", "tab",
     *mapColumnToListOf(String.class))} returns an RDD of {@code List<String>}.
     * <p/>
     * It is a short-hand method for calling {@link #mapColumnTo(Class, Class, Class[])} with the main
     * type being {@link java.util.List} and the type parameter being the given target class.
     */
    public static <T> RowReaderFactory<List<T>> mapColumnToListOf(Class<T> targetClass) {
        return new ValueRowReaderFactory<>(
                CassandraJavaUtil.<List<T>>typeConverter(List.class, targetClass));
    }

    /**
     * Constructs a row reader factory which maps a single column from a row to the set of objects of a
     * specified type.
     * <p/>
     * The method should be used when we have to deal with a column of some collection type (either a set
     * or a list).
     * <p/>
     * For example the following code: {@code javaFunctions(sc).cassandraTable("ks", "tab",
     *mapColumnToSetOf(String.class))} returns an RDD of {@code Set<String>}.
     * <p/>
     * It is a short-hand method for calling {@link #mapColumnTo(Class, Class, Class[])} with the main
     * type being {@link java.util.Set} and the type parameter being the given target class.
     */
    public static <T> RowReaderFactory<Set<T>> mapColumnToSetOf(Class<T> targetClass) {
        return new ValueRowReaderFactory<>(
                CassandraJavaUtil.<Set<T>>typeConverter(Set.class, targetClass));
    }

    /**
     * Constructs a row reader factory which maps a single column from a row to the map of pairs of
     * specified key and value types.
     * <p/>
     * The method should be used when we have to deal with a column of a map type.
     * <p/>
     * For example the following code: {@code javaFunctions(sc).cassandraTable("ks", "tab",
     *mapColumnToMapOf(String.class, Integer.class))} returns an RDD of {@code Map<String, Integer>}.
     * <p/>
     * It is a short-hand method for calling {@link #mapColumnTo(Class, Class, Class[])} with the main
     * type being {@link java.util.Map} and the type parameters being the given target key and target
     * value classes.
     */
    public static <K, V> RowReaderFactory<Map<K, V>> mapColumnToMapOf(
            Class<K> targetKeyClass, Class<V> targetValueClass) {
        return new ValueRowReaderFactory<>(
                CassandraJavaUtil.<Map<K, V>>typeConverter(Map.class, targetKeyClass, targetValueClass));
    }

    /**
     * Constructs a row reader factory which maps a single column from a row to the objects of a
     * specified type with given type parameters.
     * <p/>
     * It is a short-hand method for calling {@link #mapColumnTo(TypeConverter)} with a type converter
     * resolved by calling {@link #typeConverter(Class, Class, Class[])}.
     */
    @SuppressWarnings("unchecked")
    public static <T> RowReaderFactory<T> mapColumnTo(
            Class targetClass, Class typeParam1, Class... typeParams) {
        return new ValueRowReaderFactory<>(
                CassandraJavaUtil.<T>typeConverter(targetClass, typeParam1, typeParams));
    }

    /**
     * Constructs a row reader factory which maps a single column from a row using a specified type
     * converter.
     * <p/>
     * Unlike {@code mapRowTo(...)} methods, this method converts the first available column from the
     * result set. Therefore, it is strongly recommended to explicitly specify the projection on the RDD
     * in order to decrease the amount of data to be fetched and to make it explicit which column is to
     * be mapped.
     */
    public static <T> RowReaderFactory<T> mapColumnTo(TypeConverter<T> typeConverter) {
        return new ValueRowReaderFactory<>(typeConverter);
    }

    // -------------------------------------------------------------------------
    //              Entire row mappers 
    // -------------------------------------------------------------------------

    /**
     * Constructs a row reader factory which maps an entire row to an object of a specified type.
     * <p/>
     * The given target class is considered to follow the Java bean style convention. It should have a
     * public, no-args constructor, as well as a set of getters and setters. The names of the attributes
     * must follow the names of columns in the table (however, different conventions are allowed - see
     * the guide for more info). The default mapping of attributes to column names can be overridden by
     * providing a custom map of attribute-column mappings for the pairs which do not follow the general
     * convention.
     * <p/>
     * Another version of this method {@link #mapRowTo(Class, Pair[])} can be considered much more handy
     * for inline invocations.
     * <p/>
     * The method uses {@link JavaBeanColumnMapper} as the column mapper. If another column mapper has to
     * be used, see {@link #mapRowTo(Class, ColumnMapper)} method.
     */
    public static <T> RowReaderFactory<T> mapRowTo(
            Class<T> targetClass, Map<String, String> columnMapping) {
        TypeTags.TypeTag<T> tt = typeTag(targetClass);
        ColumnMapper<T> mapper = javaBeanColumnMapper(safeClassTag(targetClass), columnMapping);
        return new ClassBasedRowReaderFactory<>(tt, mapper);
    }

    /**
     * Constructs a row reader factory which maps an entire row to an object of a specified type.
     * <p/>
     * The given target class is considered to follow the Java bean style convention. It should have a
     * public, no-args constructor, as well as a set of getters and setters. The names of the attributes
     * must follow the names of columns in the table (however, different conventions are allowed - see
     * the guide for more info). The default mapping of attributes to column names can be changed by
     * providing a custom map of attribute-column mappings for the pairs which do not follow the general
     * convention.
     * <p/>
     * The method uses {@link JavaBeanColumnMapper} as the column mapper. If another column mapper has to
     * be used, see {@link #mapRowTo(Class, ColumnMapper)} method.
     */
    public static <T> RowReaderFactory<T> mapRowTo(Class<T> targetClass, Pair... columnMappings) {
        TypeTags.TypeTag<T> tt = typeTag(targetClass);
        ColumnMapper<T> mapper = javaBeanColumnMapper(
                safeClassTag(targetClass), convertToMap(columnMappings));
        return new ClassBasedRowReaderFactory<>(tt, mapper);
    }

    /**
     * Constructs a row reader factory which maps an entire row using a specified column mapper. Follow
     * the guide to find out more about column mappers.
     */
    public static <T> RowReaderFactory<T> mapRowTo(Class<T> targetClass, ColumnMapper<T> columnMapper) {
        TypeTags.TypeTag<T> tt = typeTag(targetClass);
        return new ClassBasedRowReaderFactory<>(tt, columnMapper);
    }

    // -------------------------------------------------------------------------
    //              Row writer factory creation methods 
    // -------------------------------------------------------------------------

    /**
     * Creates a row writer factory which can map objects supported by a given column mapper to columns
     * in a table.
     */
    public static <T> RowWriterFactory<T> mapToRow(Class<T> targetClass, ColumnMapper<T> columnMapper) {
<<<<<<< HEAD
        return defaultRowWriterFactory(columnMapper, safeClassTag(targetClass));
=======
        TypeTags.TypeTag<T> tt = typeTag(targetClass);
        return defaultRowWriterFactory(tt, columnMapper);
>>>>>>> d283617e
    }

    /**
     * Creates a row writer factory which maps objects of a given class type to columns in table.
     * <p/>
     * The given source class is considered to follow the Java bean style convention. It should have a
     * public, no-args constructor, as well as a set of getters and setters. The names of the attributes
     * must follow the names of columns in the table (however, different conventions are allowed - see
     * the guide for more info). The default mapping of attributes to column names can be changed by
     * providing a custom map of attribute-column mappings for the pairs which do not follow the general
     * convention.
     * <p/>
     * Another version of this method {@link #mapToRow(Class, Pair[])} can be considered much more handy
     * for inline invocations.
     * <p/>
     * The method uses {@link JavaBeanColumnMapper} as the column mapper. If another column mapper has to
     * be used, see {@link #mapToRow(Class, ColumnMapper)} method.
     */
    public static <T> RowWriterFactory<T> mapToRow(
            Class<T> sourceClass, Map<String, String> columnNameMappings) {
        ColumnMapper<T> mapper = javaBeanColumnMapper(safeClassTag(sourceClass), columnNameMappings);
        return mapToRow(sourceClass, mapper);
    }

    /**
     * Creates a row writer factory which maps objects of a given class type to columns in table.
     * <p/>
     * The given source class is considered to follow the Java bean style convention. It should have a
     * public, no-args constructor, as well as a set of getters and setters. The names of the attributes
     * must follow the names of columns in the table (however, different conventions are allowed - see
     * the guide for more info). The default mapping of attributes to column names can be changed by
     * providing a custom map of attribute-column mappings for the pairs which do not follow the general
     * convention.
     * <p/>
     * The method uses {@link JavaBeanColumnMapper} as the column mapper. If another column mapper has to
     * be used, see {@link #mapToRow(Class, ColumnMapper)} method.
     */
    public static <T> RowWriterFactory<T> mapToRow(Class<T> sourceClass, Pair... columnNameMappings) {
        return mapToRow(sourceClass, convertToMap(columnNameMappings));
    }

    // -------------------------------------------------------------------------
    //              Batch size factory methods and constants 
    // -------------------------------------------------------------------------

    /**
     * The default automatic batch size.
     */
    public static final BatchSize automaticBatchSize = BatchSize$.MODULE$.Automatic();

    /**
     * Creates a batch size which bases on the given number of rows - the total batch size in bytes
     * doesn't matter in this case.
     */
    public static BatchSize rowsInBatch(int batchSizeInRows) {
        return RowsInBatch$.MODULE$.apply(batchSizeInRows);
    }

    /**
     * Creates a batch size which bases on total size in bytes - the number of rows doesn't matter in
     * this case.
     */
    public static BatchSize bytesInBatch(int batchSizeInBytes) {
        return BytesInBatch$.MODULE$.apply(batchSizeInBytes);
    }

    public static final BatchGroupingKey BATCH_GROUPING_KEY_NONE = BatchGroupingKey.None$.MODULE$;
    public static final BatchGroupingKey BATCH_GROUPING_KEY_PARTITION = BatchGroupingKey.Partition$.MODULE$;
    public static final BatchGroupingKey BATCH_GROUPING_KEY_REPLICA_SET = BatchGroupingKey.ReplicaSet$.MODULE$;

    // -------------------------------------------------------------------------
    //              Column selector factory methods and constants 
    // -------------------------------------------------------------------------

    /**
     * Column selector to select all the columns from a table.
     */
    public static final ColumnSelector allColumns = AllColumns$.MODULE$;

    /**
     * Creates a column selector with a given columns projection.
     */
    public static ColumnSelector someColumns(String... columnNames) {
        ColumnRef[] columnsSelection = new ColumnRef[columnNames.length];
        for (int i = 0; i < columnNames.length; i++) {
            columnsSelection[i] = ColumnName$.MODULE$.apply(columnNames[i], Option.<String>empty());
        }

        return SomeColumns$.MODULE$.apply(JAPI.<ColumnRef>seq(columnsSelection));
    }

    public static ColumnName column(String columnName) {
        return new ColumnName(columnName, Option.<String>empty());
    }

    public static TTL ttl(String columnName) {
        return new TTL(columnName, Option.<String>empty());
    }

    public static WriteTime writeTime(String columnName) {
        return new WriteTime(columnName, Option.<String>empty());
    }

    public static ColumnRef[] toSelectableColumnRefs(String... columnNames) {
        ColumnName[] refs = new ColumnName[columnNames.length];
        for (int i = 0; i < columnNames.length; i++) {
            refs[i] = column(columnNames[i]);
        }

        return refs;
    }

    // -------------------------------------------------------------------------
    //              Utility methods 
    // -------------------------------------------------------------------------

    /**
     * A simple method that converts an array of pairs into a map.
     */
    public static Map<String, String> convertToMap(Pair[] pairs) {
        Map<String, String> map = new HashMap<>();
        for (Pair pair : pairs)
            map.put(String.valueOf(pair.getKey()), String.valueOf(pair.getValue()));

        return map;
    }

    /**
     * A simple method which wraps the given connector instance into Option.
     */
    public static Option<CassandraConnector> connector(CassandraConnector connector) {
        return Option.apply(connector);
    }


}<|MERGE_RESOLUTION|>--- conflicted
+++ resolved
@@ -379,12 +379,8 @@
      * in a table.
      */
     public static <T> RowWriterFactory<T> mapToRow(Class<T> targetClass, ColumnMapper<T> columnMapper) {
-<<<<<<< HEAD
-        return defaultRowWriterFactory(columnMapper, safeClassTag(targetClass));
-=======
         TypeTags.TypeTag<T> tt = typeTag(targetClass);
         return defaultRowWriterFactory(tt, columnMapper);
->>>>>>> d283617e
     }
 
     /**
