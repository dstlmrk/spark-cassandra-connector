--- conflicted
+++ resolved
@@ -1,24 +1,15 @@
 package org.apache.spark.sql.cassandra
 
-<<<<<<< HEAD
+import com.datastax.driver.scala.types.FieldDef
 import org.apache.spark.sql.catalyst.expressions.{Attribute, AttributeReference}
-import org.apache.spark.sql.catalyst.plans.logical.LeafNode
+import org.apache.spark.sql.catalyst.plans.logical.{Statistics, LeafNode}
 import org.apache.spark.sql.catalyst
 import com.datastax.driver.scala.core.{TableDef, ColumnDef}
 import com.datastax.driver
-=======
-import com.datastax.spark.connector
-import com.datastax.spark.connector.cql.{ColumnDef, TableDef}
-import com.datastax.spark.connector.types.FieldDef
+import org.apache.spark.sql.catalyst.types.StructField
 
-import org.apache.spark.sql.catalyst.expressions.{Attribute, AttributeReference}
-import org.apache.spark.sql.catalyst.plans.logical.{Statistics, LeafNode}
-import org.apache.spark.sql.{StructField, catalyst}
->>>>>>> e8c4dc83
-
-private[cassandra] case class CassandraRelation
-  (tableDef: TableDef, alias: Option[String])(@transient cc: CassandraSQLContext)
-  extends LeafNode {
+private[cassandra] case class CassandraRelation(tableDef: TableDef, alias: Option[String])(
+  @transient cc: CassandraSQLContext) extends LeafNode {
 
   val keyspaceName          = tableDef.keyspaceName
   val regularColumns        = tableDef.regularColumns.toList.map(columnToAttribute)
@@ -49,22 +40,14 @@
 
 object ColumnDataType {
 
-<<<<<<< HEAD
   private val primitiveTypeMap = Map[driver.scala.types.ColumnType[_], catalyst.types.DataType](
 
     driver.scala.types.TextType       -> catalyst.types.StringType,
     driver.scala.types.AsciiType      -> catalyst.types.StringType,
     driver.scala.types.VarCharType    -> catalyst.types.StringType,
-=======
-  private val primitiveTypeMap = Map[connector.types.ColumnType[_], catalyst.types.DataType](
-    connector.types.TextType       -> catalyst.types.StringType,
-    connector.types.AsciiType      -> catalyst.types.StringType,
-    connector.types.VarCharType    -> catalyst.types.StringType,
->>>>>>> e8c4dc83
 
     driver.scala.types.BooleanType    -> catalyst.types.BooleanType,
 
-<<<<<<< HEAD
     driver.scala.types.IntType        -> catalyst.types.IntegerType,
     driver.scala.types.BigIntType     -> catalyst.types.LongType,
     driver.scala.types.CounterType    -> catalyst.types.LongType,
@@ -82,44 +65,29 @@
   
     // TODO: This mapping is useless, it is here only to avoid lookup failure if a table contains a UDT column. 
     // It is not possible to read UDT columns in SparkSQL now. 
-    driver.scala.types.UserDefinedTypeStub -> catalyst.types.StructType(Seq.empty)
+    connector.types.UserDefinedTypeStub -> catalyst.types.StructType(Seq.empty)
   )
 
-  def catalystDataType(cassandraType: com.datastax.driver.scala.types.ColumnType[_], nullable: Boolean): catalyst.types.DataType = {
+ /* def catalystDataType(cassandraType: com.datastax.driver.scala.types.ColumnType[_], nullable: Boolean): catalyst.types.DataType = {
     cassandraType match {
       case com.datastax.driver.scala.types.SetType(et)      => catalyst.types.ArrayType(primitiveTypeMap(et), nullable)
       case com.datastax.driver.scala.types.ListType(et)     => catalyst.types.ArrayType(primitiveTypeMap(et), nullable)
       case com.datastax.driver.scala.types.MapType(kt, vt)  => catalyst.types.MapType(primitiveTypeMap(kt), primitiveTypeMap(vt), nullable)
       case _                                => primitiveTypeMap(cassandraType)
-=======
-    connector.types.IntType        -> catalyst.types.IntegerType,
-    connector.types.BigIntType     -> catalyst.types.LongType,
-    connector.types.CounterType    -> catalyst.types.LongType,
-    connector.types.FloatType      -> catalyst.types.FloatType,
-    connector.types.DoubleType     -> catalyst.types.DoubleType,
-  
-    connector.types.VarIntType     -> catalyst.types.DecimalType(), // no native arbitrary-size integer type
-    connector.types.DecimalType    -> catalyst.types.DecimalType(),
+ */
 
-    connector.types.TimestampType  -> catalyst.types.TimestampType,
-    connector.types.InetType       -> catalyst.types.StringType, 
-    connector.types.UUIDType       -> catalyst.types.StringType,
-    connector.types.TimeUUIDType   -> catalyst.types.StringType,
-    connector.types.BlobType       -> catalyst.types.ByteType
-  )
-
-  def catalystDataType(cassandraType: connector.types.ColumnType[_], nullable: Boolean): catalyst.types.DataType = {
+  def catalystDataType(cassandraType: driver.scala.types.ColumnType[_], nullable: Boolean): catalyst.types.DataType = {
 
     def catalystStructField(field: FieldDef): StructField =
       StructField(field.fieldName, catalystDataType(field.fieldType, nullable = true), nullable = true)
 
     cassandraType match {
-      case connector.types.SetType(et)             => catalyst.types.ArrayType(primitiveTypeMap(et), nullable)
-      case connector.types.ListType(et)            => catalyst.types.ArrayType(primitiveTypeMap(et), nullable)
-      case connector.types.MapType(kt, vt)         => catalyst.types.MapType(primitiveTypeMap(kt), primitiveTypeMap(vt), nullable)
-      case connector.types.UserDefinedType(fields) => catalyst.types.StructType(fields.map(catalystStructField))
+      case driver.scala.types.SetType(et)             => catalyst.types.ArrayType(primitiveTypeMap(et), nullable)
+      case driver.scala.types.ListType(et)            => catalyst.types.ArrayType(primitiveTypeMap(et), nullable)
+      case driver.scala.types.MapType(kt, vt)         => catalyst.types.MapType(primitiveTypeMap(kt), primitiveTypeMap(vt), nullable)
+      case driver.scala.types.UserDefinedType(fields) => catalyst.types.StructType(fields.map(catalystStructField))
       case _                                       => primitiveTypeMap(cassandraType)
->>>>>>> e8c4dc83
+
     }
   }
 }