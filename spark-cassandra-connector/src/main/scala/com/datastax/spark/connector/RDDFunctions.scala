--- conflicted
+++ resolved
@@ -7,13 +7,8 @@
 import com.datastax.spark.connector.mapper.ColumnMapper
 import com.datastax.spark.connector.rdd.partitioner.{CassandraPartitionedRDD, ReplicaPartitioner}
 import com.datastax.spark.connector.rdd.reader._
-<<<<<<< HEAD
-import com.datastax.spark.connector.rdd.{CassandraJoinRDD, SpannedRDD, ValidRDDType}
+import com.datastax.spark.connector.rdd.{ReadConf, CassandraJoinRDD, SpannedRDD, ValidRDDType}
 import com.datastax.spark.connector.writer.{ReplicaLocator, _}
-=======
-import com.datastax.spark.connector.rdd.{ReadConf, CassandraJoinRDD, SpannedRDD, ValidRDDType}
-import com.datastax.spark.connector.writer.{ReplicaMapper, _}
->>>>>>> 44cb3f9b
 import org.apache.spark.SparkContext
 import org.apache.spark.SparkContext._
 import org.apache.spark.rdd.RDD
@@ -131,28 +126,17 @@
    * val someCass = source.joinWithCassandraTable(keyspace, wideTable).on(SomeColumns("key", "group"))
    * }}}
    **/
-<<<<<<< HEAD
   def joinWithCassandraTable[R](
-    keyspaceName: String,
-    tableName: String,
+    keyspaceName: String, tableName: String,
     selectedColumns: ColumnSelector = AllColumns,
     joinColumns: ColumnSelector = PartitionKeyColumns)(
-  implicit
-    connector: CassandraConnector = CassandraConnector(sparkContext.getConf),
-    newType: ClassTag[R],
-    rrf: RowReaderFactory[R],
+  implicit 
+    connector: CassandraConnector = CassandraConnector(sparkContext.getConf),
+    newType: ClassTag[R], rrf: RowReaderFactory[R], 
     ev: ValidRDDType[R],
-    currentType: ClassTag[T],
+    currentType: ClassTag[T], 
     rwf: RowWriterFactory[T]): CassandraJoinRDD[T, R] = {
 
-    new CassandraJoinRDD[T, R](rdd, keyspaceName, tableName, connector, columnNames = selectedColumns, joinColumns = joinColumns)
-=======
-  def joinWithCassandraTable[R](keyspaceName: String, tableName: String,
-                                selectedColumns: ColumnSelector = AllColumns,
-                                joinColumns: ColumnSelector = PartitionKeyColumns)
-                               (implicit connector: CassandraConnector = CassandraConnector(sparkContext.getConf),
-                                newType: ClassTag[R], rrf: RowReaderFactory[R], ev: ValidRDDType[R],
-                                currentType: ClassTag[T], rwf: RowWriterFactory[T]): CassandraJoinRDD[T, R] = {
     new CassandraJoinRDD[T, R](
       rdd,
       keyspaceName,
@@ -162,7 +146,6 @@
       joinColumns = joinColumns,
       readConf = ReadConf.fromSparkConf(rdd.sparkContext.getConf)
     )
->>>>>>> 44cb3f9b
   }
 
 
